--- conflicted
+++ resolved
@@ -1,112 +1,5 @@
 	CHANGELOG
 
-<<<<<<< HEAD
-	Version 1.0.3
-	=============
-
-	* fix bug in reporting of large target metrology height result,
-	which was erroneously reporting the result for the small target
-
-	* detect incomplete LMDB reports (caused by too large data sets),
-	and report them as a non-fatal error. This allows to use the "all"
-	symbol to report results for all serial numbers
-
-	Version 1.0.2
-	=============
-
-	* Move FPU to position (-179,0) after checking alpha_limit_min,
-	to allow for higher tolerances in datum switch
-
-	Version 1.0.1
-	=============
-
-	* correct fix in parsion of CAN id
-
-	Version 1.0.0
-	=============
-
-	* allow to use CAN IDs instead of logical fpu_ids in
-	measurement configuration
-
-	* improvements in gearbox calibration evaluation; still not completely
-	working
-
-	Version 0.9.3
-	=============
-
-	* allow to select set of serial numbers by -sn="~${REGEX}"
-	where ${REGEX} is a regular expression such as "C.*".
-
-	Version 0.9.2
-	=============
-	* increase default acceleration limits
-
-	Version 0.9.0
-	=============
-	* add tolerance parameter to Otsu blob detection algorithm
-
-	* colorize "OK"/"FAILED" result in report
-
-	* many improvements and bug fixes
-
-	Version 0.8.7
-	=============
-
-	* Replace RSS error measure with percentile values of magnitude
-	of error vectors in the image plane
-
-	Version 0.8.6
-	=============
-
-	* add plot subcommand which allows to inspect repeatability errors
-
-	* update to report format for gearbox fitting
-
-	* fix reporting for limit detection
-
-	Version 0.8.5
-	=============
-
-	* correct and complete task sets
-
-	* tolerate a configurable fraction of image analysis errors
-
-	Version 0.8.4
-	=============
-
-	* add distortion correction function
-
-	Version 0.8.4
-	=============
-
-	* fix passing of custom waveform parameters
-	* fix bug in datum repeatability computation
-
-	Version 0.8.2
-	=============
-
-	* added: mail handler for reporting fatal errors
-
-	Version 0.8.1
-	=============
-
-	* improve logging
-
-	Version 0.8.0
-	=============
-
-	* added extensive logging
-
-	Version 0.7.0
-	=============
-
-	* by default, omit measurements which require a fibre in the FPU
-
-	Version 0.6.0
-	=============
-
-	* allow to orderly stop program using SIGQUIT / "<Ctrl><\>" keys
-=======
 	Version 1.0.4 / 2019-08-01
 	==========================
 
@@ -116,8 +9,8 @@
 	measurement when it is the variable parameter.
 
 	* For the high-resolution measurement, the number of positional
-	repeatability arm angles is now configured as a multiple of the
-	low-resolution number of measurements.
+	repeatability arm angles is now configured as an integer multiple
+	of the low-resolution number of measurements.
 
 	* Added gearbox calibration function which fits data
 	from positional repeatability test and stores
@@ -135,7 +28,7 @@
 
 	* Changed algorithm and analysis version numbering to
 	use semantic versioning of the form "major.minor.patch".
-	Old floating point version numbers are upgraded
+	Old floating point version numbers are upgraded automatically
 	when retrieved from the database.
 
 	* Organised and streamlined options to plot
@@ -149,10 +42,115 @@
 	report output.
 
 	* Automatically estimate camera rotation offset.
->>>>>>> 716212e7
 
-	Version 0.4.1
-	=============
+	Version 1.0.3 / 2019-07-08
+	==========================
+
+	* fix bug in reporting of large target metrology height result,
+	which was erroneously reporting the result for the small target
+
+	* detect incomplete LMDB reports (caused by too large data sets),
+	and report them as a non-fatal error. This allows to use the "all"
+	symbol to report results for all serial numbers
+
+	Version 1.0.2 / 2019-07-02
+	==========================
+
+	* Move FPU to position (-179,0) after checking alpha_limit_min,
+	to allow for higher tolerances in datum switch
+
+	Version 1.0.1 / 2019-06-27
+	==========================
+
+	* correct fix in parsion of CAN id
+
+	Version 1.0.0 / 2019-06-14
+	==========================
+
+	* allow to use CAN IDs instead of logical fpu_ids in
+	measurement configuration
+
+	* improvements in gearbox calibration evaluation; still not completely
+	working
+
+	Version 0.9.3 / 2019-06-18
+	==========================
+
+	* allow to select set of serial numbers by -sn="~${REGEX}"
+	where ${REGEX} is a regular expression such as "C.*".
+
+	Version 0.9.2 / 2019-06-11
+	==========================
+
+	* increase default acceleration limits
+
+	Version 0.9.0 / 2019-06-11
+	==========================
+
+	* add tolerance parameter to Otsu blob detection algorithm
+
+	* colorize "OK"/"FAILED" result in report
+
+	* many improvements and bug fixes
+
+	Version 0.8.7 / 2019-06-05
+	==========================
+
+	* Replace RSS error measure with percentile values of magnitude
+	of error vectors in the image plane
+
+	Version 0.8.6 / 2019-05-30
+	==========================
+
+	* add plot subcommand which allows to inspect repeatability errors
+
+	* update to report format for gearbox fitting
+
+	* fix reporting for limit detection
+
+	Version 0.8.5 / 2019-05-27
+	==========================
+
+	* correct and complete task sets
+
+	* tolerate a configurable fraction of image analysis errors
+
+	Version 0.8.4 / 2019-05-23
+	==========================
+
+	* add distortion correction function
+
+	Version 0.8.4 / 2019-05-13
+	==========================
+
+	* fix passing of custom waveform parameters
+	* fix bug in datum repeatability computation
+
+	Version 0.8.2 / 2019-05-02
+	==========================
+
+	* added: mail handler for reporting fatal errors
+
+	Version 0.8.1 / 2019-05-03
+	==========================
+
+	* improve logging
+
+	Version 0.8.0 / 2019-05-01
+	==========================
+
+	* added extensive logging
+
+	Version 0.7.0 / 2019-04-29
+	==========================
+
+	* by default, omit measurements which require a fibre in the FPU
+
+	Version 0.6.0 / 2019-04-25
+	==========================
+
+	* allow to orderly stop program using SIGQUIT / "<Ctrl><\>" keys
+
 	* it is now possible to run the program from another
 	directory than the source directory
 
