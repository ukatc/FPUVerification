--- conflicted
+++ resolved
@@ -41,13 +41,8 @@
 ALPHA_DATUM_OFFSET = -180
 ALPHA_RANGE_MAX = 155.0  # Maximum range of alpha arm (deg)
 
-<<<<<<< HEAD
-# Distance between measured limit and soft protection limit in degrees.
-PROTECTION_TOLERANCE = 0.15
-=======
 # Angle of protection (deg) between measured limit and soft protection range.
 PROTECTION_TOLERANCE = 0.15  
->>>>>>> fae3e2a0
 
 DB_TIME_FORMAT = "%Y-%m-%dT%H.%M.%S.~%Z"  # "~" means number of milliseconds
 
@@ -72,31 +67,18 @@
 MET_HEIGHT_CAMERA_IP_ADDRESS = "169.254.190.121"
 PUP_ALGN_CAMERA_IP_ADDRESS   = "169.254.108.113"
 
-<<<<<<< HEAD
-PUP_ALGN_CAMERA_IP_ADDRESS = "169.254.108.113"
-
-
-BLOB_WEIGHT_FACTOR = 0.75  # relative weight of large vs small metrology target position
-=======
 # The relative weight of large vs small metrology target position.
 # Weighting greater than 0.5 favours the larger blob.
 # Used in Gearbox/gear_correction.py.
 BLOB_WEIGHT_FACTOR = 0.75
->>>>>>> fae3e2a0
 
 # The list of percentiles to be included in the statistics reported by the
 # positional repeatability and positional verification evaluation tasks.
 PERCENTILE_ARGS = [50, 90, 95, 97.5]
 
-<<<<<<< HEAD
-
-REWIND_POS_ALPHA = -175.0  # alpha start position before initial datum search
-REWIND_POS_BETA = 1.0  # alpha start position before initial datum search
-=======
 # Go to these angles before beginning a datum search.
 REWIND_POS_ALPHA = -175.0  # Alpha start position before initial datum search
 REWIND_POS_BETA = 1.0      # Beta start position before initial datum search
->>>>>>> fae3e2a0
 
 # Stage positions used to capture metrology calibration information.
 # Used in ./vfr/verification_tasks/metrology_calibration.py
@@ -289,26 +271,6 @@
 # Positional repeatability data collection parameter set.
 # -------------------------------------------------------
 POS_REP_MEASUREMENT_PARS = Namespace(
-<<<<<<< HEAD
-    POS_REP_POSITIONS=POS_REP_POSITIONS,  # the rotary stage angle required to
-    # place each FPU under the positional
-    # repeatability camera
-    POS_REP_EXPOSURE_MS=200,  # the exposure time in
-    # milliseconds for a correctly
-    # exposed image
-    POS_REP_NUM_INCREMENTS=15,  # the number of low-resolution
-    # measurements made within each
-    # positive sweep from the starting
-    # position
-    POS_REP_ITERATIONS=3,  # the number of times each FPU
-    # sweeps back and forth
-    POS_REP_NUM_HI_RES_INCREMENTS_FACTOR=24,  # the number of hi-resolution
-    # measurements made within an
-    # extra sweep from the
-    # starting position
-    POS_REP_SAFETY_MARGIN=1.5,  # safety margin, in degree, for
-    # distance to range limits when testing (c.f. POS_VER_SAFETY_TOLERANCE)
-=======
     # The rotary stage angle (degree) required to place each FPU under the
     # positional repeatability camera.
     POS_REP_POSITIONS=POS_REP_POSITIONS,
@@ -332,7 +294,6 @@
     # Safety margin, in degree, for distance to range limits when testing.
     POS_REP_SAFETY_MARGIN=1.0,
     # Motor waveform parameters. Now defined for CAN protocol version 2 firmware.
->>>>>>> fae3e2a0
     POS_REP_WAVEFORM_PARS={
         "mode": "limacc",
         "max_change": 1.2,
@@ -360,21 +321,6 @@
     SMALL_MOVE=15,  # This distance to move between datum measurements.
 )
 
-<<<<<<< HEAD
-POS_REP_EVALUATION_PARS = Namespace(
-    POS_REP_PASS=0.030,  # The maximum angular deviation, in degrees,
-    # from an average position of a grouping of measured points at a
-    # given nominal position which represents an acceptable FPU.
-    MIN_NUMBER_POINTS=5,  # Minimum number of samples required
-    # before a position is added to the overall statistical measure.
-    # A high number restricts statistics to low resolution points only.
-    # A low number includes more high resolution points with fewer repeats.
-    # If reduced below 5, the WEIGHTED_MEASURES flag can be set True
-    # to weight the measures according to number of samples.
-    # A value less than 2 is not recommended.
-    WEIGHTED_MEASURES=False,  # Weight the mean and percentiles by
-    # the sample sizes.
-=======
 #
 # Positional repeatability data analysis parameter set.
 # -----------------------------------------------------
@@ -407,7 +353,6 @@
     
     # Set this parameter to True to treat the alpha and beta circles as
     # ellipses (to take into account a tilt).
->>>>>>> fae3e2a0
     APPLY_ELLIPTICAL_CORRECTION=True,
     
     # Set these parameters to True to apply the gearbox correction when
@@ -507,17 +452,6 @@
 # Positional verification data collection parameter set.
 # ------------------------------------------------------
 POS_VER_MEASUREMENT_PARS = Namespace(
-<<<<<<< HEAD
-    POS_REP_POSITIONS=POS_REP_POSITIONS,  # the rotary stage angle required to
-    # place each FPU under the positional
-    # repeatability camera
-    POS_VER_EXPOSURE_MS=250,  # the exposure time in
-    # milliseconds for a correctly
-    # exposed image
-    POS_VER_MOTION_FILE = "pos_ver_motion_config", # Set to None for random positions, file should be in the FPUVerification folder
-    POS_VER_ITERATIONS=10,  # the number of extra random sample points
-    POS_VER_SAFETY_TOLERANCE=1.5,  # safety distance towards range limits (c.f. POS_REP_SAFETY_MARGIN)
-=======
     # The rotary stage angle (degree) required to place each FPU under the
     # positional repeatability camera.
     POS_REP_POSITIONS=POS_REP_POSITIONS,
@@ -530,7 +464,6 @@
     POS_VER_ITERATIONS=10,
     # Safety distance (degrees) towards range limits.
     POS_VER_SAFETY_TOLERANCE=1.5,
->>>>>>> fae3e2a0
     POS_VER_CALIBRATION_MAPFILE="calibration/mapping/pos-rep-2019-04-10.cfg",
     
     # Number of datum measurements in before and after a pos_rep measurement.
