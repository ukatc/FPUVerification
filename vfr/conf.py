# -*- coding: utf-8 -*-

from __future__ import absolute_import, division, print_function

from argparse import Namespace
from math import ceil
import os

from numpy import Inf

DEFAULT_TASKS = ["selftest", "test_functional", "measure_all", "eval_all", "report"]
DEFAULT_TASKS_NONFIBRE = [
    "selftest_nonfibre",
    "test_functional",
    "measure_nonfibre",
    "eval_nonfibre",
    "report",
]

# a few parameters are defined globally because they are
# used in many different places

INSTRUMENT_FOCAL_LENGTH = 4101.4  # millimeter (does not change)

ALPHA_DATUM_OFFSET = -180
ALPHA_RANGE_MAX = 155.0  # maximum range of alpha arm

PROTECTION_TOLERANCE = 0.15  # degrees of protection between measured
# limit and soft protection range

DB_TIME_FORMAT = "%Y-%m-%dT%H:%M:%S.~%Z"  # "~" means number of milliseconds

LAMP_WARMING_TIME_MILLISECONDS = 1000.0

NR360_SERIALNUMBER = 40873952

MTS50_SERIALNUMBER = 83822910

# if you work on another machine (for example testing image analysis
# scripts), you should set the environment variable
# VERIFICATION_ROOT_FOLDER to the path which contains the images and
# calibration data. Shorthands like ~/, ~user, or ${HOME} are expanded
# before use.
VERIFICATION_ROOT_FOLDER = os.environ.get("VERIFICATION_ROOT_FOLDER", "/moonsdata/verification/")

POS_REP_CAMERA_IP_ADDRESS = "169.254.187.121"

MET_CAL_CAMERA_IP_ADDRESS = "169.254.189.121"

MET_HEIGHT_CAMERA_IP_ADDRESS = "169.254.190.121"

PUP_ALGN_CAMERA_IP_ADDRESS = "169.254.108.113"


REWIND_POS_ALPHA = -175.0  # alpha start position before initial datum search
REWIND_POS_BETA = 1.0  # alpha start position before initial datum search

METROLOGY_CAL_POSITIONS = [254.0, 314.5, 13.0, 73.0, 133.5]

COLLDECT_MEASUREMENT_PARS = Namespace(
    COLDECT_ALPHA=-180,
    COLDECT_BETA=130,
    COLDECT_BETA_SPAN=25.0,
    COLDECT_POSITIONS=[201, 261, 321.5, 20, 80],
    LIMIT_ALPHA_NEG_EXPECT=-182.0,
    LIMIT_ALPHA_POS_EXPECT=+175.0,
    LIMIT_BETA_NEG_EXPECT=-190.0,
    LIMIT_BETA_POS_EXPECT=+160.0,
    RECOVERY_ANGLE_DEG=3.0,  # angle (in degrees) of back movement to recover
)

DATUM_REP_MEASUREMENT_PARS = Namespace(
    DATUM_REP_ITERATIONS=10,  # the
    # number of datum operations made for
    # each test
    DATUM_REP_EXPOSURE_MS=1300,  # the exposure
    # time in milliseconds for a correctly
    # exposed image
    DATUM_REP_POSITIONS=METROLOGY_CAL_POSITIONS,
)


DAT_REP_PLATESCALE = (
    0.00693
)  # millimeter per pixel, for the metrology calibration camera


DAT_REP_CALIBRATION_PARS = {"algorithm": "scale", "scale_factor": DAT_REP_PLATESCALE}

# this needs later adjustment (does not work currently)
DATUM_REP_ANALYSIS_PARS = Namespace(
    FIXME_FAKE_RESULT=True,  # DELETE THIS!! This is only for testing!
    POS_REP_PLATESCALE=DAT_REP_PLATESCALE,
    POS_REP_SMALL_DIAMETER=1.42,  # millimeter (does not work)
    POS_REP_LARGE_DIAMETER=2.42,  # millimeter (does not work)
    POS_REP_DIAMETER_TOLERANCE=0.15,  # millimeter
    POS_REP_THRESHOLD=60,  # 0-255  (does not work)
    POS_REP_QUALITY_METRIC=0.8,  # dimensionless
    POS_REP_CALIBRATION_PARS=DAT_REP_CALIBRATION_PARS,
    display=False,
    verbosity=0,
    DATUM_REP_PASS=20.0,  # the maximum single
    # deviation in microns from the
    # baseline position which represents an
    # acceptable FPU
)

LINPOSITIONS = [  # the linear stage positions
    10.5,  # FIXME: bogus values - spec missing
    19.0,
    27.5,
    35.0,
    43.5,
]

MET_CAL_MEASUREMENT_PARS = Namespace(
    METROLOGY_CAL_POSITIONS=METROLOGY_CAL_POSITIONS,
    # rotary stage angle, in degrees, required to place each FPU under
    # the metrology calibration camera
    METROLOGY_CAL_TARGET_EXPOSURE_MS=1300,  # he exposure time in
    # milliseconds for a
    # correctly exposed
    # image of the
    # illuminated targets
    METROLOGY_CAL_FIBRE_EXPOSURE_MS=0.1,  # he exposure time in
    # milliseconds for a
    # correctly exposed image
    # of the illuminated
    # targets
    METROLOGY_CAL_BACKLIGHT_VOLTAGE=0.1,  # voltage of backlight
    # for fibre measurements
    METROLOGY_CAL_LINPOSITIONS=LINPOSITIONS,  # linear stage positions
)

POS_REP_PLATESCALE = 0.0235  # millimeter per pixel

# this is the fallback configuration, which is linear scaling.
# If available, it is replaced by the calibration
# which the map file points to.
POS_REP_CALIBRATION_PARS = {"algorithm": "scale", "scale_factor": POS_REP_PLATESCALE}

POS_REP_TARGET_DETECTION_OTSU_PARS = Namespace(
    CALIBRATION_PARS=POS_REP_CALIBRATION_PARS,
    MIN_RADIUS=15,  # in pixels
    MAX_RADIUS=55,  # in pixels
    GROUP_RANGE=200,  # in pixels
    QUALITY_METRIC=0.4,  # dimensionless
)
POS_REP_TARGET_DETECTION_CONTOUR_PARS = Namespace(
    CALIBRATION_PARS=POS_REP_CALIBRATION_PARS,
    SMALL_DIAMETER=1.45,  # millimeter
    LARGE_DIAMETER=2.45,  # millimeter
    DIAMETER_TOLERANCE=0.15,  # millimeter
    PLATESCALE=POS_REP_PLATESCALE,  # millimeter per pixel
    THRESHOLD=70,  # 0-255
    QUALITY_METRIC=0.8,  # dimensionless
)

# this needs to e adjusted - parameters do not work
POS_REP_ANALYSIS_PARS = Namespace(
<<<<<<< HEAD
    # FIXME: omit POS_REP prefix in members after merging AOB's
    # branch, as this struct is used by DAT_REP as well
    POS_REP_PLATESCALE=POS_REP_PLATESCALE,
    POS_REP_SMALL_DIAMETER=1.45,  # millimeter (does not work)
    POS_REP_LARGE_DIAMETER=2.45,  # millimeter (does not work)
    POS_REP_DIAMETER_TOLERANCE=0.15,  # millimeter
    POS_REP_THRESHOLD=70,  # 0-255
    POS_REP_QUALITY_METRIC=0.8,  # dimensionless
=======
>>>>>>> 545c62bc
    POS_REP_CALIBRATION_PARS=POS_REP_CALIBRATION_PARS,
    POS_REP_TARGET_DETECTION_ALGORITHM="otsu",  # "otsu" or "contours"
    POS_REP_TARGET_DETECTION_OTSU_PARS=POS_REP_TARGET_DETECTION_OTSU_PARS,
    POS_REP_TARGET_DETECTION_CONTOURS_PARS=POS_REP_TARGET_DETECTION_CONTOUR_PARS,
    display=False,
    verbosity=0,
)
MET_CAL_PLATESCALE = 0.00668  # millimeter per pixel
MET_CAL_CALIBRATION_PARS = {"algorithm": "scale", "scale_factor": MET_CAL_PLATESCALE}
MET_CAL_TARGET_DETECTION_OTSU_PARS = Namespace(
    CALIBRATION_PARS=MET_CAL_CALIBRATION_PARS,
    MIN_RADIUS=45,  # in pixels
    MAX_RADIUS=200,  # in pixels
    GROUP_RANGE=525,  # in pixels
    QUALITY_METRIC=0.4,  # dimensionless
)
MET_CAL_TARGET_DETECTION_CONTOUR_PARS = Namespace(
    SMALL_DIAMETER=1.42,  # millimeter
    LARGE_DIAMETER=2.42,  # millimeter
    DIAMETER_TOLERANCE=0.15,  # millimeter
    PLATESCALE=MET_CAL_PLATESCALE,  # millimeter per pixel
    THRESHOLD=80,  # 0-255
    QUALITY_METRIC=0.8,  # dimensionless
)

MET_CAL_TARGET_ANALYSIS_PARS = Namespace(
    MET_CAL_GAUSS_BLUR=3,  # pixels - MUST BE AN ODD NUMBER
    MET_CAL_TARGET_DETECTION_ALGORITHM="otsu",  # "otsu" or "contours"
    MET_CAL_TARGET_DETECTION_OTSU_PARS=MET_CAL_TARGET_DETECTION_OTSU_PARS,
    MET_CAL_TARGET_DETECTION_CONTOUR_PARS=MET_CAL_TARGET_DETECTION_CONTOUR_PARS,
    display=False,  # will display image with contours annotated
    verbosity=0,
)

MET_CAL_FIBRE_ANALYSIS_PARS = Namespace(
    MET_CAL_PLATESCALE=0.00668,  # millimeter per pixel
    MET_CAL_QUALITY_METRIC=0.8,  # dimensionless
    display=False,  # will display image with contours annotated
    verbosity=0,
)


POS_REP_POSITIONS = [135, 195, 255, 315, 15]

# these values are for CAN protocol version 1 firmware
MOTOR_MIN_STEP_FREQUENCY = 500
MOTOR_MAX_STEP_FREQUENCY = 2000
MOTOR_MAX_START_FREQUENCY = 550
WAVEFORM_SEGMENT_LENGTH_MS = 250
STEPS_LOWER_LIMIT = int(MOTOR_MIN_STEP_FREQUENCY * WAVEFORM_SEGMENT_LENGTH_MS / 1000)
STEPS_UPPER_LIMIT = int(
    ceil(MOTOR_MAX_STEP_FREQUENCY * WAVEFORM_SEGMENT_LENGTH_MS / 1000)
)


POS_REP_MEASUREMENT_PARS = Namespace(
    POS_REP_POSITIONS=POS_REP_POSITIONS,  # the rotary stage angle required to
    # place each FPU under the positional
    # repeatability camera
    POS_REP_EXPOSURE_MS=200,  # the exposure time in
    # milliseconds for a correctly
    # exposed image
    POS_REP_NUM_INCREMENTS=25,  # the number of movements made
    # within each positive sweep from
    # the starting position
    POS_REP_ITERATIONS=3,  # the number of times each FPU
    # sweeps back and forth
    POS_REP_SAFETY_MARGIN=5.0,  # safety margin, in degree, for
    # distance to range limits when testing
    POS_REP_WAVEFORM_PARS={
        "mode": "limacc",
        "max_change": 1.2,
        "min_steps": STEPS_LOWER_LIMIT,
        "max_steps": STEPS_UPPER_LIMIT,
        "min_stop_steps": None,
        "max_change_alpha": None,
        "max_acceleration_alpha": 300,
        "max_deceleration_alpha": None,
        "min_steps_alpha": None,
        "min_stop_steps_alpha": None,
        "max_steps_alpha": None,
        "max_change_beta": None,
        "max_acceleration_beta": 300,
        "max_deceleration_beta": None,
        "min_steps_beta": None,
        "min_stop_steps_beta": None,
        "max_steps_beta": None,
        "max_acceleration": 100,
        "max_deceleration": 100,
    },
    POS_REP_WAVEFORM_RULESET=0, # '0' does switch off checking
    POS_REP_CALIBRATION_MAPFILE="calibration/mapping/pos-rep-2019-04-10.cfg",
)


POS_REP_EVALUATION_PARS = Namespace(
    POS_REP_PASS=Inf,  # the maximum angular deviation, in
    # degrees, from an average position of
    # a grouping of measured points at a
    # given nominal position which
    # represents an acceptable FPU
)


POS_VER_MEASUREMENT_PARS = Namespace(
    POS_REP_POSITIONS=POS_REP_POSITIONS,  # the rotary stage angle required to
    # place each FPU under the positional
    # repeatability camera
    POS_VER_EXPOSURE_MS=250,  # the exposure time in
    # milliseconds for a correctly
    # exposed image
    POS_VER_ITERATIONS=17,  # the number of times each FPU
    # sweeps back and forth
    POS_VER_SAFETY_TOLERANCE=1.5,  # safety distance towards range limits
    POS_VER_CALIBRATION_MAPFILE="calibration/mapping/pos-rep-2019-04-10.cfg",
)


POS_VER_EVALUATION_PARS = Namespace(
    POS_VER_PASS=Inf,  # the maximum angular deviation, in
    # degrees, from an average position of
    # a grouping of measured points at a
    # given nominal position which
    # represents an acceptable FPU
)


PUP_ALGN_MEASUREMENT_PARS = Namespace(
    PUP_ALGN_POSITIONS=[19, 79, 139, 200, 260],  # the rotary stage angle required to
    # place each FPU under the first pupil
    # alignment fold mirror
    PUP_ALGN_LINPOSITIONS=LINPOSITIONS,
    # required to illuminate each FPU
    # fibre
    PUP_ALGN_EXPOSURE_MS=3000,  # the exposure time in milliseconds
    # for a correctly exposed image
    PUP_ALGN_LAMP_VOLTAGE=5,
    PUP_ALGN_CALIBRATION_MAPFILE="calibration/mapping/pup-aln-2019-04-10.cfg",
)

PUP_ALGN_PLATESCALE = 0.76

PUP_ALGN_CALIBRATION_PARS = {"algorithm": "scale", "scale_factor": PUP_ALGN_PLATESCALE}


PUP_ALGN_ANALYSIS_PARS = Namespace(
    PUP_ALGN_PLATESCALE=PUP_ALGN_PLATESCALE,  # millimeter per pixel
    PUP_ALGN_CIRCULARITY_THRESH=0.8,  # dimensionless
    PUP_ALGN_NOISE_METRIC=0,
    PUP_ALGN_CALIBRATION_PARS=PUP_ALGN_CALIBRATION_PARS,
    display=False,
    verbosity=0,
)


PUP_ALGN_EVALUATION_PARS = Namespace(
    PUP_ALGN_CALIBRATED_CENTRE_X=0.0,
    PUP_ALGN_CALIBRATED_CENTRE_Y=-0.0,
    PUP_ALGN_PASS=Inf,  # the maximum total deviation in arcmin
    # from the calibrated centre point which
    # represents an acceptable FPU
)


MET_HEIGHT_MEASUREMENT_PARS = Namespace(
    MET_HEIGHT_POSITIONS=[
        269.5,
        330.0,
        28.0,
        88.5,
        148.5,
    ],  # the rotary stage angle required to place each FPU
    #                                                        in front of the metrology height camera
    MET_HEIGHT_TARGET_EXPOSURE_MS=50,  # the exposure time in
    # milliseconds for a
    # correctly exposed image
    # of the illuminated
    # targets
)


MET_HEIGHT_ANALYSIS_PARS = Namespace(
    METHT_PLATESCALE=0.00668,  # millimeter per pixel
    METHT_THRESHOLD=150,  # 0-255
    METHT_SCAN_HEIGHT=2000,  # pixels
    METHT_GAUSS_BLUR=1,  # pixels - MUST BE AN ODD NUMBER
    METHT_STANDARD_DEV=0.1,  # millimeter
    METHT_NOISE_METRIC=0.25,  # dimensionless
    display=False,
    verbosity=0,
)

MET_HEIGHT_EVALUATION_PARS = Namespace(
    MET_HEIGHT_TOLERANCE=Inf  # maximum allowable height of both targets, in millimeter
)<|MERGE_RESOLUTION|>--- conflicted
+++ resolved
@@ -87,16 +87,30 @@
 
 DAT_REP_CALIBRATION_PARS = {"algorithm": "scale", "scale_factor": DAT_REP_PLATESCALE}
 
+DAT_REP_TARGET_DETECTION_OTSU_PARS = Namespace(
+    CALIBRATION_PARS=DAT_REP_CALIBRATION_PARS,
+    MIN_RADIUS=50,  # in pixels
+    MAX_RADIUS=187,  # in pixels
+    GROUP_RANGE=680,  # in pixels
+    QUALITY_METRIC=0.4,  # dimensionless
+)
+DAT_REP_TARGET_DETECTION_CONTOUR_PARS = Namespace(
+    CALIBRATION_PARS=DAT_REP_CALIBRATION_PARS,
+    SMALL_DIAMETER=1.45,  # millimeter
+    LARGE_DIAMETER=2.45,  # millimeter
+    DIAMETER_TOLERANCE=0.15,  # millimeter
+    PLATESCALE=DAT_REP_PLATESCALE,  # millimeter per pixel
+    # THRESHOLD=60,  # 0-255  
+    THRESHOLD=70,  # 0-255
+    QUALITY_METRIC=0.8,  # dimensionless
+)
+
 # this needs later adjustment (does not work currently)
 DATUM_REP_ANALYSIS_PARS = Namespace(
-    FIXME_FAKE_RESULT=True,  # DELETE THIS!! This is only for testing!
-    POS_REP_PLATESCALE=DAT_REP_PLATESCALE,
-    POS_REP_SMALL_DIAMETER=1.42,  # millimeter (does not work)
-    POS_REP_LARGE_DIAMETER=2.42,  # millimeter (does not work)
-    POS_REP_DIAMETER_TOLERANCE=0.15,  # millimeter
-    POS_REP_THRESHOLD=60,  # 0-255  (does not work)
-    POS_REP_QUALITY_METRIC=0.8,  # dimensionless
-    POS_REP_CALIBRATION_PARS=DAT_REP_CALIBRATION_PARS,
+    QUALITY_METRIC=0.8,  # dimensionless
+    TARGET_DETECTION_ALGORITHM="otsu",  # "otsu" or "contours"
+    TARGET_DETECTION_OTSU_PARS=DAT_REP_TARGET_DETECTION_OTSU_PARS,
+    TARGET_DETECTION_CONTOURS_PARS=DAT_REP_TARGET_DETECTION_CONTOUR_PARS,
     display=False,
     verbosity=0,
     DATUM_REP_PASS=20.0,  # the maximum single
@@ -134,9 +148,11 @@
 
 POS_REP_PLATESCALE = 0.0235  # millimeter per pixel
 
-# this is the fallback configuration, which is linear scaling.
-# If available, it is replaced by the calibration
-# which the map file points to.
+# This is the fallback configuration, which is linear scaling.
+#
+# If available, it is replaced by the distortion-correcting
+# calibration which the map file points to.
+
 POS_REP_CALIBRATION_PARS = {"algorithm": "scale", "scale_factor": POS_REP_PLATESCALE}
 
 POS_REP_TARGET_DETECTION_OTSU_PARS = Namespace(
@@ -156,23 +172,11 @@
     QUALITY_METRIC=0.8,  # dimensionless
 )
 
-# this needs to e adjusted - parameters do not work
 POS_REP_ANALYSIS_PARS = Namespace(
-<<<<<<< HEAD
-    # FIXME: omit POS_REP prefix in members after merging AOB's
-    # branch, as this struct is used by DAT_REP as well
-    POS_REP_PLATESCALE=POS_REP_PLATESCALE,
-    POS_REP_SMALL_DIAMETER=1.45,  # millimeter (does not work)
-    POS_REP_LARGE_DIAMETER=2.45,  # millimeter (does not work)
-    POS_REP_DIAMETER_TOLERANCE=0.15,  # millimeter
-    POS_REP_THRESHOLD=70,  # 0-255
-    POS_REP_QUALITY_METRIC=0.8,  # dimensionless
-=======
->>>>>>> 545c62bc
-    POS_REP_CALIBRATION_PARS=POS_REP_CALIBRATION_PARS,
-    POS_REP_TARGET_DETECTION_ALGORITHM="otsu",  # "otsu" or "contours"
-    POS_REP_TARGET_DETECTION_OTSU_PARS=POS_REP_TARGET_DETECTION_OTSU_PARS,
-    POS_REP_TARGET_DETECTION_CONTOURS_PARS=POS_REP_TARGET_DETECTION_CONTOUR_PARS,
+    CALIBRATION_PARS=POS_REP_CALIBRATION_PARS,
+    TARGET_DETECTION_ALGORITHM="otsu",  # "otsu" or "contours"
+    TARGET_DETECTION_OTSU_PARS=POS_REP_TARGET_DETECTION_OTSU_PARS,
+    TARGET_DETECTION_CONTOURS_PARS=POS_REP_TARGET_DETECTION_CONTOUR_PARS,
     display=False,
     verbosity=0,
 )
