--- conflicted
+++ resolved
@@ -84,15 +84,8 @@
     try:
         # home turntable
         rig.hw.safe_home_turntable(rig.gd, rig.grid_state)
-<<<<<<< HEAD
         rig.hw.home_linear_stage()
-
-        rig.lctrl.switch_fibre_backlight("off")
-        rig.lctrl.switch_ambientlight("off")
-        rig.lctrl.switch_fibre_backlight_voltage(0.0)
-=======
-        rig.lctrl.switch_all_off()
->>>>>>> 9eddb18c
+        rig.lctrl.switch_all_off()
 
         MET_CAL_CAMERA_CONF = {
             DEVICE_CLASS: BASLER_DEVICE_CLASS,
@@ -123,12 +116,8 @@
             ipath_selftest_met_cal_target = capture_image(met_cal_cam, "met-cal-target")
 
         met_cal_cam.SetExposureTime(pars.METROLOGY_CAL_FIBRE_EXPOSURE_MS)
-<<<<<<< HEAD
-        rig.lctrl.switch_ambientlight("off")
         rig.hw.linear_stage_goto(lin_position)
-=======
-        rig.lctrl.switch_all_off()
->>>>>>> 9eddb18c
+        rig.lctrl.switch_all_off()
 
         with rig.lctrl.use_backlight(pars.METROLOGY_CAL_BACKLIGHT_VOLTAGE):
             ipath_selftest_met_cal_fibre = capture_image(met_cal_cam, "met-cal-fibre")
