--- conflicted
+++ resolved
@@ -23,84 +23,54 @@
 # https://jeffknupp.com/blog/2016/03/07/python-with-context-managers/
 
 
-<<<<<<< HEAD
 class lampController:
-    def __init__():
-        pass
-=======
-def switch_fibre_backlight(state, manual_lamp_control=False):
-    print("'switch state of backlight to %r and press <enter>'" % state)
->>>>>>> d113601a
+    def __init__(self):
+        print("initializing mocked-up lamp controller...")
 
     def switch_fibre_backlight(self, state, manual_lamp_control=False):
-        print("switch state of backlight to %r and presse <enter>" % state)
+        print("'switch state of backlight to %r and presse <enter>'" % state)
 
-<<<<<<< HEAD
+
     def switch_fibre_backlight_voltage(self, voltage, manual_lamp_control=False):
-        print("switch voltage of backlight to %3.1f and presse <enter>" % voltage)
-=======
-def switch_fibre_backlight_voltage(voltage, manual_lamp_control=False):
-    print("'switch voltage of backlight to %3.1f and press <enter>'" % voltage)
->>>>>>> d113601a
+        print("'switch voltage of backlight to %3.1f and presse <enter>'" % voltage)
 
     def switch_ambientlight(self, state, manual_lamp_control=False):
-        print("switch state of ambient light to %r and presse <enter>" % state)
+        print("'switch state of ambient light to %r and presse <enter>'" % state)
 
-<<<<<<< HEAD
     def switch_silhouettelight(self, state, manual_lamp_control=False):
-        print("switch state of silhouette light to %r and presse <enter>" % state)
+        print("'switch state of silhouette light to %r and presse <enter>'" % state)
 
     @contextmanager
     def use_silhouettelight(self, manual_lamp_control=False):
-        switch_silhouettelight("on", manual_lamp_control=manual_lamp_control)
-=======
-def switch_ambientlight(state, manual_lamp_control=False):
-    print("'switch state of ambient light to %r and press <enter>'" % state)
-
-
-def switch_silhouettelight(state, manual_lamp_control=False):
-    print("'switch state of silhouette light to %r and press <enter>'" % state)
-
-
-@contextmanager
-def use_silhouettelight(manual_lamp_control=False):
-    switch_silhouettelight("on", manual_lamp_control=manual_lamp_control)
-    time.sleep(float(LAMP_WARMING_TIME_MILLISECONDS) / 1000)
-    try:
-        yield None
-
-    finally:
-        switch_silhouettelight("off", manual_lamp_control=manual_lamp_control)
->>>>>>> d113601a
+        self.switch_silhouettelight("on", manual_lamp_control=manual_lamp_control)
         time.sleep(float(LAMP_WARMING_TIME_MILLISECONDS) / 1000)
         try:
             yield None
 
         finally:
-            switch_silhouettelight("off", manual_lamp_control=manual_lamp_control)
+            self.switch_silhouettelight("off", manual_lamp_control=manual_lamp_control)
             time.sleep(float(LAMP_WARMING_TIME_MILLISECONDS) / 1000)
 
     @contextmanager
     def use_backlight(self, voltage, manual_lamp_control=False):
-        switch_fibre_backlight_voltage(voltage, manual_lamp_control=manual_lamp_control)
-        switch_fibre_backlight("on", manual_lamp_control=manual_lamp_control)
+        self.switch_fibre_backlight_voltage(voltage, manual_lamp_control=manual_lamp_control)
         time.sleep(float(LAMP_WARMING_TIME_MILLISECONDS) / 1000)
         try:
             yield None
 
         finally:
-            switch_fibre_backlight("off", manual_lamp_control=manual_lamp_control)
+            self.switch_fibre_backlight("off", manual_lamp_control=manual_lamp_control)
             time.sleep(float(LAMP_WARMING_TIME_MILLISECONDS) / 1000)
 
     @contextmanager
     def use_ambientlight(self, manual_lamp_control=False):
-        switch_ambientlight("on", manual_lamp_control=manual_lamp_control)
+        self.switch_ambientlight("on", manual_lamp_control=manual_lamp_control)
         time.sleep(float(LAMP_WARMING_TIME_MILLISECONDS) / 1000)
         try:
             yield None
 
         finally:
-            switch_ambientlight("off", manual_lamp_control=manual_lamp_control)
+            self.switch_ambientlight("off", manual_lamp_control=manual_lamp_control)
             time.sleep(float(LAMP_WARMING_TIME_MILLISECONDS) / 1000)
 
 
