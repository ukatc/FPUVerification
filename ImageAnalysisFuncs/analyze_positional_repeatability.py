# -*- coding: utf-8 -*-
"""Module to analyze positional repeatability.

Depending on the supplier parameters this module will either use a blob or a contour algorithim to find the targets.

Created on 20/03/2019

@author: Alan O'Brien
:History:

29 Apr 2019:Initial Creation
"""
from __future__ import division, print_function

from ImageAnalysisFuncs.base import ImageAnalysisError
from ImageAnalysisFuncs import target_detection_contours, target_detection_otsu

# version number for analysis algorithm
# (each different result for the same data
# should yield a version number increase)

DATUM_REPEATABILITY_ALGORITHM_VERSION = (1,0,0)

POSITIONAL_REPEATABILITY_ALGORITHM_VERSION = (1,0,0)

POSITIONAL_VERIFICATION_ALGORITHM_VERSION = (1,0,0)

CONTOUR_ALGORITHM = "contour"
OTSU_ALGORITHM = "otsu"


<<<<<<< HEAD
def posrepCoordinates(image_path, pars=None, correct=None, show=False, debugging=False):
    """

     Reads the image and analyse the location and quality of the targets
=======
def posrepCoordinates(image_path, pars=None, correct=None, debugging=False):
    """ Reads the image and analyse the location and quality of the targets
>>>>>>> ec7c9d63
     using the chosen algorithm


    :return: A tuple length 6 containing the x,y coordinate and quality factor for the small and large targets
    Where quality is measured by 4 * pi * (area / (perimeter * perimeter)).
    (small_x, small_y, small_qual, big_x, big_y, big_qual)

    """

    if pars.TARGET_DETECTION_ALGORITHM == CONTOUR_ALGORITHM:
        analysis_func = target_detection_contours.targetCoordinates
        func_pars = pars.TARGET_DETECTION_CONTOUR_PARS
    elif pars.TARGET_DETECTION_ALGORITHM == OTSU_ALGORITHM:
        analysis_func = target_detection_otsu.targetCoordinates
        func_pars = pars.TARGET_DETECTION_OTSU_PARS
    else:
        raise ImageAnalysisError(
            "TARGET_DETECTION_ALGORITHM ({}) does not match an algorithm.".format(
                pars.TARGET_DETECTION_ALGORITHM
            )
        )

    func_pars.display = pars.display
    func_pars.verbosity = pars.verbosity
    func_pars.loglevel = pars.loglevel
    func_pars.PLATESCALE = pars.PLATESCALE

<<<<<<< HEAD
    return analysis_func(image_path, pars=func_pars, correct=correct,
                         show=show, debugging=debugging)
=======
    return analysis_func(image_path, pars=func_pars, correct=correct, debugging=debugging)
>>>>>>> ec7c9d63
<|MERGE_RESOLUTION|>--- conflicted
+++ resolved
@@ -29,15 +29,8 @@
 OTSU_ALGORITHM = "otsu"
 
 
-<<<<<<< HEAD
-def posrepCoordinates(image_path, pars=None, correct=None, show=False, debugging=False):
-    """
-
-     Reads the image and analyse the location and quality of the targets
-=======
 def posrepCoordinates(image_path, pars=None, correct=None, debugging=False):
     """ Reads the image and analyse the location and quality of the targets
->>>>>>> ec7c9d63
      using the chosen algorithm
 
 
@@ -65,9 +58,5 @@
     func_pars.loglevel = pars.loglevel
     func_pars.PLATESCALE = pars.PLATESCALE
 
-<<<<<<< HEAD
     return analysis_func(image_path, pars=func_pars, correct=correct,
-                         show=show, debugging=debugging)
-=======
-    return analysis_func(image_path, pars=func_pars, correct=correct, debugging=debugging)
->>>>>>> ec7c9d63
+                         debugging=debugging)
